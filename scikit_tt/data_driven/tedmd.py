--- conflicted
+++ resolved
@@ -9,17 +9,15 @@
 import scikit_tt.utils as utl
 
 
-<<<<<<< HEAD
-def amuset_hosvd(data_matrix, x_indices, y_indices, basis_list, threshold=1e-2,
-                 max_rank=np.infty, progress=False, ef_tf=False):
-=======
+
 def amuset_hosvd(data_matrix: np.ndarray, 
                  x_indices: np.ndarray,
                  y_indices: np.ndarray, 
                  basis_list: List[List[Function]],
                  threshold: float=1e-2,
-                 max_rank: int=np.infty, progress: bool=False) -> Tuple[np.ndarray, Union['TT', List['TT']]]:
->>>>>>> 2d921b17
+                 max_rank: int=np.infty, 
+                 progress: bool=False,
+                 ef_tf=False) -> Tuple[np.ndarray, Union['TT', List['TT']]]:
     """
     AMUSEt (AMUSE on tensors) using HOSVD.
 
@@ -48,6 +46,7 @@
         
     progress : boolean, optional
         whether to show progress bar, default is False
+        
     et_tf: boolean, optional
         if True, return eigenfunctions evaluated at snapshots
 
@@ -132,11 +131,7 @@
         eigentensors_tmp = psi
         eigentensors_tmp.cores[-1] = u.dot(np.diag(np.reciprocal(s))).dot(eigenvectors_reduced)[:, :, None, None]
         eigentensors_tmp.row_dims[-1] = eigentensors_tmp.cores[-1].shape[1]
-<<<<<<< HEAD
-        
-=======
-
->>>>>>> 2d921b17
+
         # append results
         eigenvalues.append(eigenvalues_reduced)
         eigentensors.append(eigentensors_tmp)
